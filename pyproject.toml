--- conflicted
+++ resolved
@@ -1,13 +1,7 @@
 [project]
-<<<<<<< HEAD
 name = "context-converter"
 version = "1.0.1"
 description = "Convert HTML to Markdown using Regex, BeautifulSoup4, and filter repeating characters with Jina Embeddings and a similarity threshold."
-=======
-name = "conv_html_to_markdown"
-version = "0.1.32"
-description = "Curate scraped HTML for easy interpretation by large language models. Build more robust generative AI applications. Convert HTML to Markdown using Regex, BeautifulSoup4, and filter out useless content with Jina Embeddings."
->>>>>>> c84461f1
 authors = [
     {name = "Daethyra", email = "109057945+Daethyra@users.noreply.github.com"},
 ]
